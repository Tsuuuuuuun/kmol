import json
import pickle
from argparse import ArgumentParser
from collections import defaultdict
from functools import partial
from pathlib import Path
from typing import List, Tuple, Callable, Optional, Dict, Union

import joblib
import numpy as np
import optuna
import pandas as pd
from rich import progress as pb

from mila.factories import AbstractExecutor
from .core.config import Config
<<<<<<< HEAD
from .core.helpers import Namespace, ConfidenceInterval, SuperFactory
=======
from .core.helpers import Namespace, ConfidenceInterval
>>>>>>> 0bf0d251
from .core.logger import LOGGER as logging
from .core.tuning import OptunaTemplateParser
from .data.resources import DataPoint
from .data.loaders import AbstractLoader
from .data.streamers import GeneralStreamer, SubsetStreamer, CrossValidationStreamer
from .model.executors import Predictor, ThresholdFinder, LearningRareFinder, Pipeliner
from .model.metrics import PredictionProcessor, CsvLogger


class Executor(AbstractExecutor):
    def __init__(self, config: Config, config_path: Optional[str] = ""):
        super().__init__(config)
        self._config_path = config_path

    def __log_results(
        self,
        results: Namespace,
        labels: List[str],
        statistics: Tuple[Callable, ...] = (np.min, np.max, np.mean, np.median, np.std),
    ):
        logger = CsvLogger()

        logger.log_header(labels)
        logger.log_content(results)

        if len(labels) > 1:
            try:
                values = PredictionProcessor.compute_statistics(results, statistics=statistics)
                statistics = [statistic.__name__ for statistic in statistics]

                logger.log_header(statistics)
                logger.log_content(values)
            except TypeError:
                logging.debug("[Notice] Cannot compute statistics. Some metrics could not be computed for all targets.")

    def __revert_transformers(self, predictions: np.ndarray, streamer: GeneralStreamer):
        data = DataPoint(outputs=predictions.tolist())
        streamer.reverse_transformers(data)

        return data.outputs

    def __run_trial(self, config: Config) -> float:
        try:
            executor = Executor(config=config)
            executor.train()

            results = executor.analyze()
            joblib.dump(results, "{}/.metrics.pkl".format(config.output_path))

            best = getattr(results, self._config.target_metric)
            return float(np.mean(best))

        except Exception as e:
            logging.error("[Trial Failed] {}".format(e))
            return 0.0

    def train(self):
        if self._config.subset:
            streamer = SubsetStreamer(config=self._config)
            Pipeliner(config=self._config).train(
                data_loader=streamer.get(
                    split_name=self._config.train_split,
                    batch_size=self._config.batch_size,
                    shuffle=True,
                    subset_id=self._config.subset["id"],
                    subset_distributions=self._config.subset["distribution"],
                    mode=GeneralStreamer.Mode.TRAIN,
                )
            )
        else:
            streamer = GeneralStreamer(config=self._config)
            train_loader = streamer.get(
                split_name=self._config.train_split,
                batch_size=self._config.batch_size,
                shuffle=True,
                mode=GeneralStreamer.Mode.TRAIN,
            )
            val_loader = None
            if self._config.validation_split in streamer.splits:
                val_loader = streamer.get(
                    split_name=self._config.validation_split,
                    batch_size=self._config.batch_size,
                    shuffle=False,
                    mode=GeneralStreamer.Mode.TEST,
                )
            Pipeliner(config=self._config).train(data_loader=train_loader, val_loader=val_loader)

    def eval(self):
        streamer = GeneralStreamer(config=self._config)
        results = (
            Pipeliner(config=self._config)
            .initialize_predictor()
            .evaluate(
                data_loader=streamer.get(
                    split_name=self._config.test_split,
                    batch_size=self._config.batch_size,
                    shuffle=False,
                    mode=GeneralStreamer.Mode.TEST,
                )
            )
        )

        self.__log_results(results=results, labels=streamer.labels)
        return results

    def analyze(self):
        streamer = GeneralStreamer(config=self._config)
        data_loader = streamer.get(
            split_name=self._config.test_split,
            batch_size=self._config.batch_size,
            shuffle=False,
            mode=GeneralStreamer.Mode.TEST,
        )

        results = Pipeliner(config=self._config).evaluate_all(data_loader=data_loader)
        for checkpoint_id, result in enumerate(results):
            self.__log_results(results=result, labels=streamer.labels + ["[{}]".format(checkpoint_id)])

        logging.info("============================ Best ============================")
        results = Namespace.max(results)
        self.__log_results(results=results, labels=streamer.labels)

        return results

    def mean_cv(self) -> Namespace:
        """
        for each fold:
            train the fold
            evaluate the fold (keep metrics from the best checkpoint)
        aggregate results (compute metric averages and confidence interval)
        """
        streamer = CrossValidationStreamer(config=self._config)
        all_results = []

        for fold in range(self._config.cross_validation_folds):
            output_path = "{}/.{}/".format(self._config.output_path, fold)
            config = self._config.cloned_update(output_path=output_path)
            pipeliner = Pipeliner(config=config)

            pipeliner.train(
                data_loader=streamer.get(
                    split_name=streamer.get_fold_name(fold),
                    mode=GeneralStreamer.Mode.TRAIN,
                    batch_size=self._config.batch_size,
                    shuffle=True,
                )
            )

            # evaluate all checkpoints for the current fold
            fold_results = pipeliner.evaluate_all(
                data_loader=streamer.get(
                    split_name=streamer.get_fold_name(fold),
                    mode=GeneralStreamer.Mode.TEST,
                    batch_size=self._config.batch_size,
                    shuffle=False,
                )
            )

            # reduction on all checkpoints for a single fold
            all_results.append(Namespace.max(fold_results))

        # reduction on all fold summaries
        results = Namespace.reduce(all_results, ConfidenceInterval.compute)
        self.__log_results(results=results, labels=streamer.labels, statistics=(np.min, np.max, np.mean, np.median))

        return results

    def full_cv(self) -> Namespace:
        """
        for each fold:
            train the fold
            find the best checkpoint
            run inference on the test data (concatenating the output)
        compute metrics on the predicted values in one go
        """
        streamer = CrossValidationStreamer(config=self._config)

        ground_truth = []
        logits = []

        for fold in range(self._config.cross_validation_folds):
            output_path = "{}/.{}/".format(self._config.output_path, fold)
            config = self._config.cloned_update(output_path=output_path)
            pipeliner = Pipeliner(config=config)

            pipeliner.train(
                data_loader=streamer.get(
                    split_name=streamer.get_fold_name(fold),
                    mode=GeneralStreamer.Mode.TRAIN,
                    batch_size=self._config.batch_size,
                    shuffle=True,
                )
            )

            test_loader = streamer.get(
                split_name=streamer.get_fold_name(fold),
                mode=GeneralStreamer.Mode.TEST,
                batch_size=self._config.batch_size,
                shuffle=False,
            )

            pipeliner.find_best_checkpoint(data_loader=test_loader)
            fold_ground_truth, fold_logits = pipeliner.predict(data_loader=test_loader)

            ground_truth.extend(fold_ground_truth)
            logits.extend(fold_logits)

        processor = PredictionProcessor(metrics=self._config.test_metrics, threshold=self._config.threshold)
        results = processor.compute_metrics(ground_truth=ground_truth, logits=logits)

        self.__log_results(results=results, labels=streamer.labels)
        return results

    def step_cv(self) -> Namespace:
        """
        for each fold:
            train the fold
        for range(checkpoint counts):
            load each fold
            run inference on the test data (concatenating the output)
            compute metrics on the predicted values in one go
        return the best checkpoint metrics
        """
        self._config.overwrite_checkpoint = False
        streamer = CrossValidationStreamer(config=self._config)
        folds = {}

        for fold in range(self._config.cross_validation_folds):
            output_path = "{}/.{}/".format(self._config.output_path, fold)
            config = self._config.cloned_update(output_path=output_path)
            pipeliner = Pipeliner(config=config)

            pipeliner.train(
                data_loader=streamer.get(
                    split_name=streamer.get_fold_name(fold),
                    mode=GeneralStreamer.Mode.TRAIN,
                    batch_size=self._config.batch_size,
                    shuffle=True,
                )
            )

            folds[pipeliner] = streamer.get(
                split_name=streamer.get_fold_name(fold),
                mode=GeneralStreamer.Mode.TEST,
                batch_size=self._config.batch_size,
                shuffle=False,
            )

        processor = PredictionProcessor(metrics=self._config.test_metrics, threshold=self._config.threshold)
        results = []

        for checkpoint_id in range(1, self._config.epochs + 1):
            ground_truth = []
            logits = []

            for pipeliner, test_loader in folds.items():
                pipeliner.config.checkpoint_path = "{}/checkpoint.{}.pt".format(pipeliner.config.output_path, checkpoint_id)
                pipeliner.initialize_predictor()
                fold_ground_truth, fold_logits = pipeliner.predict(data_loader=test_loader)
                ground_truth.extend(fold_ground_truth)
                logits.extend(fold_logits)

            results.append(processor.compute_metrics(ground_truth=ground_truth, logits=logits))

        results = Namespace.max(results)
        self.__log_results(results=results, labels=streamer.labels)

        return results

    def standard_cv(self) -> Namespace:
        """
        for each fold:
            train the fold
            find the best checkpoint
            run inference on the test data (concatenating the output)
            compute metrics on the fold
        return statistics over folds
        """
        streamer = CrossValidationStreamer(config=self._config)
        processor = PredictionProcessor(metrics=self._config.test_metrics, threshold=self._config.threshold)
        all_results = []

        for fold in range(self._config.cross_validation_folds):
            output_path = "{}/.{}/".format(self._config.output_path, fold)
            config = self._config.cloned_update(output_path=output_path)
            pipeliner = Pipeliner(config=config)

            test_loader = streamer.get(
                split_name=streamer.get_fold_name(fold),
                mode=CrossValidationStreamer.Mode.TEST,
                batch_size=self._config.batch_size,
                shuffle=False,
            )

            pipeliner.train(
                data_loader=streamer.get(
                    split_name=streamer.get_fold_name(fold),
                    mode=CrossValidationStreamer.Mode.TRAIN,
                    batch_size=self._config.batch_size,
                    shuffle=True,
                ),
                val_loader=test_loader,
            )

            pipeliner.find_best_checkpoint(data_loader=test_loader)
            fold_ground_truth, fold_logits = pipeliner.predict(data_loader=test_loader)
            all_results.append(processor.compute_metrics(ground_truth=fold_ground_truth, logits=fold_logits))

        # reduction on all fold summaries
        results = Namespace.reduce(all_results, ConfidenceInterval.compute)
        self.__log_results(
            results=results,
            labels=streamer.labels,
            statistics=(np.min, np.max, np.mean, np.median),
        )

        return results

    def _collect_predictions(self):
        streamer = GeneralStreamer(config=self._config)
        data_loader = streamer.get(
            split_name=self._config.test_split,
            batch_size=self._config.batch_size,
            shuffle=False,
            mode=GeneralStreamer.Mode.TEST,
        )
        predictor = Predictor(config=self._config)
        transformer_reverter = partial(self.__revert_transformers, streamer=streamer)


        if len(self._config.prediction_additional_columns) > 0:
            loader = SuperFactory.create(AbstractLoader, self._config.loader)

        results = defaultdict(list)
        outputs_to_save = defaultdict(list)
        for batch in data_loader.dataset:
            outputs = predictor.run(batch)
            logits = outputs.logits
            variance = getattr(outputs, "logits_var", None)
            softmax_score = getattr(outputs, "softmax_score", None)
            protein_gradients = getattr(outputs, "protein_gd_mean", None)
            ligand_gradients = getattr(outputs, "ligand_gd_mean", None)
            hidden_layer_output = getattr(outputs, "hidden_layer", None)
            labels = batch.outputs.cpu().numpy()
            labels = np.apply_along_axis(transformer_reverter, axis=1, arr=labels)

            if hidden_layer_output is not None:
                outputs_to_save["hidden_layer"].extend(hidden_layer_output.cpu().numpy())

            predictions = PredictionProcessor.apply_threshold(logits, self._config.threshold)
            predictions = np.apply_along_axis(transformer_reverter, axis=1, arr=predictions)

            results["predictions"].extend(predictions)
            results["id"].extend(batch.ids)
            outputs_to_save["id"].extend(batch.ids)
            results["labels"].extend(labels)

            if variance is not None:
                results["variance"].extend(variance.cpu().numpy())
            if softmax_score is not None:
                results["softmax_score"].extend(softmax_score.cpu().numpy())
            if protein_gradients is not None:
                results["protein_gd"].extend(protein_gradients.cpu().numpy())
            if ligand_gradients is not None:
                results["ligand_gd"].extend(ligand_gradients.cpu().numpy())

            if len(self._config.prediction_additional_columns) > 0:
                for col_name in self._config.prediction_additional_columns:
                    results[col_name].extend(loader._dataset.iloc[batch.ids][col_name].values)

        results["predictions"] = np.vstack(results["predictions"])
        results["labels"] = np.vstack(results["labels"])
        if "variance" in results:
            results["variance"] = np.vstack(results["variance"])
        if "softmax_score" in results:
            results["softmax_score"] = np.vstack(results["softmax_score"])
        if "protein_gd" in results:
            results["protein_gd"] = np.vstack(results["protein_gd"])
        if "ligand_gd" in results:
            results["ligand_gd"] = np.vstack(results["ligand_gd"])
        if "hidden_layer" in outputs_to_save:
            outputs_to_save["hidden_layer"] = np.vstack(outputs_to_save["hidden_layer"]).tolist()

        return results, outputs_to_save, streamer.labels

    def predict(self) -> List[List[float]]:
        results, outputs_to_save, labels = self._collect_predictions()
        columns = ["id"]
        n_outputs = results["predictions"].shape[1]
        labels = labels if len(labels) == n_outputs else []

        for i in range(n_outputs):
            label = labels[i] if len(labels) else i
            results[label] = results["predictions"][:, i]
            columns.append(label)
            if len(labels):
                results[f"{label}_ground_truth"] = results["labels"][:, i]
                columns.append(f"{label}_ground_truth")
            if "variance" in results:
                results[f"{label}_logits_var"] = results["variance"][:, i]
                columns.append(f"{label}_logits_var")
<<<<<<< HEAD
            columns += self._config.prediction_additional_columns
=======
            if "softmax_score" in results:
                results[f"{label}_softmax"] = results["softmax_score"][:, i]
                columns.append(f"{label}_softmax")
            if "protein_gd" in results:
                results[f"{label}_protein_gd"] = results["protein_gd"][:, i]
                columns.append(f"{label}_protein_gd")
            if "ligand_gd" in results:
                results[f"{label}_ligand_gd"] = results["ligand_gd"][:, i]
                columns.append(f"{label}_ligand_gd")
>>>>>>> 0bf0d251

        results = pd.DataFrame.from_dict({c: results[c] for c in columns})

        predictions_dir = Path(self._config.output_path)
        output_file = predictions_dir / "predictions.csv"
        results.to_csv(output_file, index=False)

        logging.info(f"Predictions saved to {str(output_file)}")

        if len(outputs_to_save) > 1:
            output_file = predictions_dir / "saved_outputs.pkl"
            with output_file.open("wb") as f:
                pickle.dump(outputs_to_save, f, protocol=pickle.HIGHEST_PROTOCOL)
            logging.info(f"Additional outputs saved to {str(output_file)}")

        return results

    def optimize(self) -> optuna.Study:
        if not self._config_path:
            raise AttributeError("Cannot optimize. No configuration path specified.")

        def log_summary(study):
            logging.info("---------------------------- [BEST VALUE] ----------------------------")
            logging.info(study.best_value)
            logging.info("---------------------------- [BEST TRIAL] ---------------------------- ")
            logging.info(study.best_trial)
            logging.info("---------------------------- [BEST PARAMS] ----------------------------")
            logging.info(study.best_params)

        with OptunaTemplateParser(
            config=self._config,
            evaluator=self.__run_trial,
            delete_checkpoints=True,
            log_path=str(Path(self._config.output_path) / "summary.csv"),
        ) as template_parser:

            study = optuna.create_study(direction="maximize")
            if self._config.optuna_init:
                study.enqueue_trial(self._config.optuna_init)
            try:
                study.optimize(template_parser.objective, n_trials=self._config.optuna_trials)
            except KeyboardInterrupt:
                log_summary(study)
                exit(0)

            log_summary(study)
        return study

    def find_best_checkpoint(self) -> str:
        streamer = GeneralStreamer(config=self._config)
        Pipeliner(self._config).find_best_checkpoint(
            data_loader=streamer.get(
                split_name=self._config.test_split,
                batch_size=self._config.batch_size,
                shuffle=False,
                mode=GeneralStreamer.Mode.TEST,
            )
        )

        logging.info("-----------------------------------------------------------------------")
        logging.info("Best checkpoint: {}".format(self._config.checkpoint_path))
        self.eval()

        return self._config.checkpoint_path

    def find_threshold(self) -> List[float]:
        if not self._config.checkpoint_path:
            self.find_best_checkpoint()

        streamer = GeneralStreamer(config=self._config)
        data_loader = streamer.get(
            split_name=self._config.train_split,
            batch_size=self._config.batch_size,
            shuffle=False,
            mode=GeneralStreamer.Mode.TEST,
        )

        evaluator = ThresholdFinder(self._config)
        threshold = evaluator.run(data_loader)

        logging.info("Best Thresholds: {}".format(threshold))
        logging.info("Average: {}".format(np.mean(threshold)))

        return threshold

    def find_learning_rate(self):
        streamer = GeneralStreamer(config=self._config)
        data_loader = streamer.get(
            split_name=self._config.train_split,
            batch_size=self._config.batch_size,
            shuffle=False,
            mode=GeneralStreamer.Mode.TEST,
        )

        trainer = LearningRareFinder(self._config)
        trainer.run(data_loader=data_loader)

    def visualize(self):
        from .visualization.models import IntegratedGradientsExplainer
        from .visualization.umap import UMAPVisualizer

        visualizer_params = self._config.visualizer
        visualizer_type = visualizer_params.pop("type", "umap")

        if visualizer_type not in ["umap", "iig"]:
            raise ValueError(f"Visualizer type should be one of 'umap', 'iig', received: {visualizer_type}")

        if visualizer_type == "iig":

            streamer = GeneralStreamer(config=self._config)
            data_loader = streamer.get(
                split_name=self._config.test_split,
                batch_size=1,
                shuffle=False,
                mode=GeneralStreamer.Mode.TEST,
            )
            pipeliner = Pipeliner(config=self._config)
            network = pipeliner.get_network()

            task_type = visualizer_params["is_binary_classification"]
            is_multitask = visualizer_params["is_multitask"]

            with IntegratedGradientsExplainer(
                network, self._config, is_binary_classification=task_type, is_multitask=is_multitask
            ) as visualizer:
                with pb.Progress(
                    "[progress.description]{task.description}",
                    pb.BarColumn(),
                    pb.MofNCompleteColumn(),
                    "[progress.percentage]{task.percentage:>3.0f}%",
                    pb.TimeRemainingColumn(),
                    pb.TimeElapsedColumn(),
                ) as progress:
                    for sample_id, batch in enumerate(progress.track(data_loader.dataset)):
                        pipeliner._to_device(batch)
                        for target_id in self._config.visualizer["targets"]:
                            save_path = "sample_{}_target_{}.png".format(sample_id, target_id)
                            visualizer.visualize(batch, target_id, save_path)

        elif visualizer_type == "umap":

            self._config.probe_layer = "last_hidden"
            results, outputs_to_save, labels_names = self._collect_predictions()
            hidden_features = np.array(outputs_to_save["hidden_layer"])

            label_index = visualizer_params.pop("label_index", 0)
            label_prefix = visualizer_params.pop("labels", "predictions")
            labels = results[label_prefix]
            labels = labels[:, label_index]
            label_name = labels_names[label_index] if label_prefix == "labels" else label_prefix

            visualizer = UMAPVisualizer(self._config.output_path, **visualizer_params)
            visualizer.visualize(hidden_features, labels=labels, label_name=label_name)

    def preload(self) -> None:
        GeneralStreamer(config=self._config)

    def splits(self) -> Dict[str, List[Union[int, str]]]:
        streamer = GeneralStreamer(config=self._config)

        for split_name, split_values in streamer.splits.items():
            logging.info(split_name)
            logging.info("-------------------------------------")
            logging.info(split_values)
            logging.info("")

        return streamer.splits

    def print_cfg(self) -> None:
        logging.info(json.dumps(self._config.__dict__, indent=2))


def main():
    parser = ArgumentParser()
    parser.add_argument("job")
    parser.add_argument("config")
    args = parser.parse_args()

    Executor(config=Config.from_file(args.config, args.job), config_path=args.config).run(args.job)


if __name__ == "__main__":
    main()<|MERGE_RESOLUTION|>--- conflicted
+++ resolved
@@ -14,11 +14,7 @@
 
 from mila.factories import AbstractExecutor
 from .core.config import Config
-<<<<<<< HEAD
 from .core.helpers import Namespace, ConfidenceInterval, SuperFactory
-=======
-from .core.helpers import Namespace, ConfidenceInterval
->>>>>>> 0bf0d251
 from .core.logger import LOGGER as logging
 from .core.tuning import OptunaTemplateParser
 from .data.resources import DataPoint
@@ -420,9 +416,6 @@
             if "variance" in results:
                 results[f"{label}_logits_var"] = results["variance"][:, i]
                 columns.append(f"{label}_logits_var")
-<<<<<<< HEAD
-            columns += self._config.prediction_additional_columns
-=======
             if "softmax_score" in results:
                 results[f"{label}_softmax"] = results["softmax_score"][:, i]
                 columns.append(f"{label}_softmax")
@@ -432,8 +425,8 @@
             if "ligand_gd" in results:
                 results[f"{label}_ligand_gd"] = results["ligand_gd"][:, i]
                 columns.append(f"{label}_ligand_gd")
->>>>>>> 0bf0d251
-
+            columns += self._config.prediction_additional_columns
+        
         results = pd.DataFrame.from_dict({c: results[c] for c in columns})
 
         predictions_dir = Path(self._config.output_path)
